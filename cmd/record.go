--- conflicted
+++ resolved
@@ -111,28 +111,15 @@
 				r.Logger.Error("failed to read the ports of outgoing calls to be ignored")
 				return err
 			}
-<<<<<<< HEAD
-			// for _, v := range ports {
-
-			// }
+			proxyPort, err := cmd.Flags().GetUint32("proxyport")
+			if err != nil {
+				r.Logger.Error("failed to read the proxy port")
+				return err
+			}
 
 			r.Logger.Debug("the ports are", zap.Any("ports", ports))
-			// r.recorder.CaptureTraffic(tcsPath, mockPath, appCmd, appContainer, networkName, delay)
-			r.recorder.CaptureTraffic(path, appCmd, appContainer, networkName, delay, ports)
-			return nil
-			// server.Server(version, kServices, conf, Logger)
-			// server.Server(version)
-=======
-			proxyPort, err := cmd.Flags().GetUint32("proxyport")
-			if err != nil {
-				r.logger.Error("failed to read the proxy port")
-				return err
-			}
-			
-			r.logger.Debug("the ports are", zap.Any("ports", ports))
 			r.recorder.CaptureTraffic(path, proxyPort,  appCmd, appContainer, networkName, delay, ports)
 			return nil
->>>>>>> 7f704c37
 		},
 	}
 
