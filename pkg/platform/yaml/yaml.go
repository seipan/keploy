package yaml

import (
	"context"
	"errors"
	"fmt"
	"io"
	"io/fs"
	"net/url"
	"os"
	"path/filepath"
	"regexp"
	"sort"
	"strconv"
	"strings"
	"sync"
	"sync/atomic"
	"time"

	"go.keploy.io/server/pkg"
	"go.keploy.io/server/pkg/models"
	"go.keploy.io/server/pkg/platform"
	"go.keploy.io/server/pkg/platform/telemetry"
	"go.keploy.io/server/pkg/proxy/util"
	"go.uber.org/zap"
	yamlLib "gopkg.in/yaml.v3"
)

var Emoji = "\U0001F430" + " Keploy:"

type Yaml struct {
	TcsPath     string
	MockPath    string
	MockName    string
	TcsName     string
	Logger      *zap.Logger
	tele        *telemetry.Telemetry
	nameCounter int
	mutex       sync.RWMutex
}

func NewYamlStore(tcsPath string, mockPath string, tcsName string, mockName string, Logger *zap.Logger, tele *telemetry.Telemetry) platform.TestCaseDB {
	return &Yaml{
		TcsPath:     tcsPath,
		MockPath:    mockPath,
		MockName:    mockName,
		TcsName:     tcsName,
		Logger:      Logger,
		tele:        tele,
		nameCounter: 0,
		mutex:       sync.RWMutex{},
	}
}

// findLastIndex returns the index for the new yaml file by reading the yaml file names in the given path directory
func findLastIndex(path string, Logger *zap.Logger) (int, error) {

	dir, err := os.OpenFile(path, os.O_RDONLY, fs.FileMode(os.O_RDONLY))
	if err != nil {
		return 1, nil
	}

	files, err := dir.ReadDir(0)
	if err != nil {
		return 1, nil
	}

	lastIndex := 0
	for _, v := range files {
		if v.Name() == "mocks.yaml" || v.Name() == "config.yaml" {
			continue
		}
		fileName := filepath.Base(v.Name())
		fileNameWithoutExt := fileName[:len(fileName)-len(filepath.Ext(fileName))]
		fileNameParts := strings.Split(fileNameWithoutExt, "-")
		if len(fileNameParts) != 2 || (fileNameParts[0] != "test" && fileNameParts[0] != "report") {
			continue
		}
		indxStr := fileNameParts[1]
		indx, err := strconv.Atoi(indxStr)
		if err != nil {
			continue
		}
		if indx > lastIndex {
			lastIndex = indx
		}
	}
	lastIndex += 1

	return lastIndex, nil
}

// write is used to generate the yaml file for the recorded calls and writes the yaml document.
func (ys *Yaml) Write(path, fileName string, docRead platform.KindSpecifier) error {
	//
	doc, _ := docRead.(*NetworkTrafficDoc)
	isFileEmpty, err := util.CreateYamlFile(path, fileName, ys.Logger)
	if err != nil {
		return err
	}

	yamlPath, err := util.ValidatePath(filepath.Join(path, fileName+".yaml"))
	if err != nil {
		return err
	}

	file, err := os.OpenFile(yamlPath, os.O_CREATE|os.O_WRONLY|os.O_APPEND, os.ModePerm)
	if err != nil {
		ys.Logger.Error("failed to open the created yaml file", zap.Error(err), zap.Any("yaml file name", fileName))
		return err
	}

	data := []byte("---\n")
	if isFileEmpty {
		data = []byte{}
	}
	d, err := yamlLib.Marshal(&doc)
	if err != nil {
		ys.Logger.Error("failed to marshal the recorded calls into yaml", zap.Error(err), zap.Any("yaml file name", fileName))
		return err
	}
	data = append(data, d...)

	_, err = file.Write(data)
	if err != nil {
		ys.Logger.Error("failed to write the yaml document", zap.Error(err), zap.Any("yaml file name", fileName))
		return err
	}
	defer file.Close()

	return nil
}

func ContainsMatchingUrl(urlMethods []string, urlStr string, requestUrl string, requestMethod models.Method) (error, bool) {
	urlMatched := false
	parsedURL, err := url.Parse(requestUrl)
	if err != nil {
		return err, false
	}

	// Check for URL path and method
	regex, err := regexp.Compile(urlStr)
	if err != nil {
		return err, false
	}

	urlMatch := regex.MatchString(parsedURL.Path)

	if urlMatch && len(urlStr) != 0 {
		urlMatched = true
	}

	if len(urlMethods) != 0 && urlMatched {
		urlMatched = false
		for _, method := range urlMethods {
			if string(method) == string(requestMethod) {
				urlMatched = true
			}
		}
	}

	return nil, urlMatched
}

func HasBannedHeaders(object map[string]string, bannedHeaders map[string]string) (error, bool) {
	for headerName, headerNameValue := range object {
		for bannedHeaderName, bannedHeaderValue := range bannedHeaders {
			regex, err := regexp.Compile(headerName)
			if err != nil {
				return err, false
			}
			headerNameMatch := regex.MatchString(bannedHeaderName)

			regex, err = regexp.Compile(bannedHeaderValue)
			if err != nil {
				return err, false
			}
			headerValueMatch := regex.MatchString(headerNameValue)
			if headerNameMatch && headerValueMatch {
				return nil, true
			}
		}
	}
	return nil, false
}

func (ys *Yaml) WriteTestcase(tcRead platform.KindSpecifier, ctx context.Context, filtersRead platform.KindSpecifier) error {
	tc, ok := tcRead.(*models.TestCase)
	if !ok {
		return fmt.Errorf("%s failed to read testcase in WriteTestcase", Emoji)
	}
	testFilters, ok := filtersRead.(*models.TestFilter)

	var bypassTestCase = false

	if ok {
		for _, testFilter := range testFilters.Filters {
			if err, containsMatch := ContainsMatchingUrl(testFilter.UrlMethods, testFilter.Path, tc.HttpReq.URL, tc.HttpReq.Method); err == nil && containsMatch {
				bypassTestCase = true
			} else if err != nil {
				return fmt.Errorf("%s failed to check matching url, error %s", Emoji, err.Error())
			} else if bannerHeaderCheck, hasHeader := HasBannedHeaders(tc.HttpReq.Header, testFilter.Headers); bannerHeaderCheck == nil && hasHeader {
				bypassTestCase = true
			} else if bannerHeaderCheck != nil {
				return fmt.Errorf("%s failed to check banned header, error %s", Emoji, err.Error())
			}
		}
	}
	if !bypassTestCase {
		if ys.tele != nil {
			ys.tele.RecordedTestAndMocks()
			ys.mutex.Lock()
			testsTotal, ok := ctx.Value("testsTotal").(*int)
			if !ok {
				ys.Logger.Debug("failed to get testsTotal from context")
			} else {
				*testsTotal++
			}
			ys.mutex.Unlock()
		}

		var tcsName string
		if ys.TcsName == "" {
			if tc.Name == "" {
				// finds the recently generated testcase to derive the sequence number for the current testcase
				lastIndx, err := findLastIndex(ys.TcsPath, ys.Logger)
				if err != nil {
					return err
				}
				tcsName = fmt.Sprintf("test-%v", lastIndx)
			} else {
				tcsName = tc.Name
			}
		} else {
			tcsName = ys.TcsName
		}

		// encode the testcase and its mocks into yaml docs
		yamlTc, err := EncodeTestcase(*tc, ys.Logger)
		if err != nil {
			return err
		}

		// write testcase yaml
		yamlTc.Name = tcsName
		err = ys.Write(ys.TcsPath, tcsName, yamlTc)
		if err != nil {
			ys.Logger.Error("failed to write testcase yaml file", zap.Error(err))
			return err
		}
		ys.Logger.Info("🟠 Keploy has captured test cases for the user's application.", zap.String("path", ys.TcsPath), zap.String("testcase name", tcsName))

	}
	return nil
}

<<<<<<< HEAD
func (ys *Yaml) ReadTestcase(path string, lastSeenId platform.KindSpecifier, options platform.KindSpecifier) ([]platform.KindSpecifier, error) {

	if path == "" {
		path = ys.TcsPath
	}

	testpath, err := util.ValidatePath(path)
	if err != nil {
		return nil, err
	}

	tcs := []*models.TestCase{}

	_, err = os.Stat(testpath)
	if err != nil {
		dirNames := strings.Split(testpath, "/")
		suitName := ""
		if len(dirNames) > 1 {
			suitName = dirNames[len(dirNames)-2]
		}
		ys.Logger.Debug("no tests are recorded for the session", zap.String("index", suitName))
=======
func (ys *Yaml) ReadTestcases(testSet string, lastSeenId platform.KindSpecifier, options platform.KindSpecifier) ([]platform.KindSpecifier, error) {
	path := ys.MockPath + "/" + testSet + "/tests"
	tcs := []*models.TestCase{}

	mockPath, err := util.ValidatePath(path)
	if err != nil {
		return nil, err
	}
	_, err = os.Stat(mockPath)
	if err != nil {
		ys.Logger.Debug("no tests are recorded for the session", zap.String("index", testSet))
>>>>>>> aaa178f1
		tcsRead := make([]platform.KindSpecifier, len(tcs))
		return tcsRead, nil
	}

<<<<<<< HEAD
	dir, err := os.OpenFile(testpath, os.O_RDONLY, os.ModePerm)
	if err != nil {
		ys.Logger.Error("failed to open the directory containing yaml testcases", zap.Error(err), zap.Any("path", testpath))
=======
	dir, err := os.OpenFile(mockPath, os.O_RDONLY, os.ModePerm)
	if err != nil {
		ys.Logger.Error("failed to open the directory containing yaml testcases", zap.Error(err), zap.Any("path", mockPath))
>>>>>>> aaa178f1
		return nil, err
	}

	files, err := dir.ReadDir(0)
	if err != nil {
<<<<<<< HEAD
		ys.Logger.Error("failed to read the file names of yaml testcases", zap.Error(err), zap.Any("path", testpath))
=======
		ys.Logger.Error("failed to read the file names of yaml testcases", zap.Error(err), zap.Any("path", mockPath))
>>>>>>> aaa178f1
		return nil, err
	}
	for _, j := range files {
		if filepath.Ext(j.Name()) != ".yaml" || strings.Contains(j.Name(), "mocks") {
			continue
		}

		name := strings.TrimSuffix(j.Name(), filepath.Ext(j.Name()))
<<<<<<< HEAD
		yamlTestcase, err := read(testpath, name)
=======
		yamlTestcase, err := read(mockPath, name)
>>>>>>> aaa178f1
		if err != nil {
			ys.Logger.Error("failed to read the testcase from yaml", zap.Error(err))
			return nil, err
		}
		// Unmarshal the yaml doc into Testcase
		tc, err := Decode(yamlTestcase[0], ys.Logger)
		if err != nil {
			return nil, err
		}
		// Append the encoded testcase
		tcs = append(tcs, tc)
	}

	sort.SliceStable(tcs, func(i, j int) bool {
		return tcs[i].HttpReq.Timestamp.Before(tcs[j].HttpReq.Timestamp)
	})
	tcsRead := make([]platform.KindSpecifier, len(tcs))
	for i, tc := range tcs {
		tcsRead[i] = tc
	}
	return tcsRead, nil
}

func read(path, name string) ([]*NetworkTrafficDoc, error) {
	file, err := os.OpenFile(filepath.Join(path, name+".yaml"), os.O_RDONLY, os.ModePerm)
	if err != nil {
		return nil, err
	}
	defer file.Close()
	decoder := yamlLib.NewDecoder(file)
	yamlDocs := []*NetworkTrafficDoc{}
	for {
		var doc NetworkTrafficDoc
		err := decoder.Decode(&doc)
		if errors.Is(err, io.EOF) {
			break
		}
		if err != nil {
			return nil, fmt.Errorf("failed to decode the yaml file documents. error: %v", err.Error())
		}
		yamlDocs = append(yamlDocs, &doc)
	}
	return yamlDocs, nil
}

func (ys *Yaml) WriteMock(mockRead platform.KindSpecifier, ctx context.Context) error {
	mock := mockRead.(*models.Mock)
	mocksTotal, ok := ctx.Value("mocksTotal").(*map[string]int)
	if !ok {
		ys.Logger.Debug("failed to get mocksTotal from context")
	}
	(*mocksTotal)[string(mock.Kind)]++
	if ctx.Value("cmd") == "mockrecord" {
		if ys.tele != nil {
			ys.tele.RecordedMock(string(mock.Kind))
		}
	}
	if ys.MockName != "" {
		mock.Name = ys.MockName
	}

	mock.Name = fmt.Sprint("mock-", getNextID())
	mockYaml, err := EncodeMock(mock, ys.Logger)
	if err != nil {
		return err
	}

	// if mock.Name == "" {
	// 	mock.Name = "mocks"
	// }

	err = ys.Write(ys.MockPath, "mocks", mockYaml)
	if err != nil {
		return err
	}

	return nil
}

func (ys *Yaml) ReadTcsMocks(tcRead platform.KindSpecifier, testSet string) ([]platform.KindSpecifier, error) {
	tc, readTcs := tcRead.(*models.TestCase)
	var (
		tcsMocks = make([]platform.KindSpecifier, 0)
	)

	mockName := "mocks"
	if ys.MockName != "" {
		mockName = ys.MockName
	}

	path := ys.MockPath + "/" + testSet
	mockPath, err := util.ValidatePath(path + "/" + mockName + ".yaml")
	if err != nil {
		return nil, err
	}

	if _, err := os.Stat(mockPath); err == nil {

		yamls, err := read(path, mockName)
		if err != nil {
			ys.Logger.Error("failed to read the mocks from config yaml", zap.Error(err), zap.Any("session", filepath.Base(path)))
			return nil, err
		}
		mocks, err := decodeMocks(yamls, ys.Logger)
		if err != nil {
			ys.Logger.Error("failed to decode the config mocks from yaml docs", zap.Error(err), zap.Any("session", filepath.Base(path)))
			return nil, err
		}

		for _, mock := range mocks {
			if mock.Spec.Metadata["type"] != "config" && mock.Kind != "Generic" {
				tcsMocks = append(tcsMocks, mock)
			}
			//if postgres type confgi
		}
	}
	filteredMocks := make([]platform.KindSpecifier, 0)
	if !readTcs {
		return tcsMocks, nil
	}
	if tc.HttpReq.Timestamp == (time.Time{}) {
		ys.Logger.Warn("request timestamp is missing for " + tc.Name)
		return tcsMocks, nil
	}

	if tc.HttpResp.Timestamp == (time.Time{}) {
		ys.Logger.Warn("response timestamp is missing for " + tc.Name)
		return tcsMocks, nil
	}
	var entMocks, nonKeployMocks []string
	for _, readMock := range tcsMocks {
		mock := readMock.(*models.Mock)
		if mock.Version == "api.keploy-enterprise.io/v1beta1" {
			entMocks = append(entMocks, mock.Name)
		} else if mock.Version != "api.keploy.io/v1beta1" && mock.Version != "api.keploy.io/v1beta2" {
			nonKeployMocks = append(nonKeployMocks, mock.Name)
		}
		if (mock.Spec.ReqTimestampMock == (time.Time{}) || mock.Spec.ResTimestampMock == (time.Time{})) && mock.Kind != "SQL" {
			// If mock doesn't have either of one timestamp, then, logging a warning msg and appending the mock to filteredMocks to support backward compatibility.
			ys.Logger.Warn("request or response timestamp of mock is missing for " + tc.Name)
			filteredMocks = append(filteredMocks, mock)
			continue
		}

		// Checking if the mock's request and response timestamps lie between the test's request and response timestamp
		if mock.Spec.ReqTimestampMock.After(tc.HttpReq.Timestamp) && mock.Spec.ResTimestampMock.Before(tc.HttpResp.Timestamp) {
			filteredMocks = append(filteredMocks, mock)
		}
	}
	if len(entMocks) > 0 {
		ys.Logger.Warn("These mocks have been recorded with Keploy Enterprise, may not work properly with the open-source version", zap.Strings("enterprise mocks:", entMocks))
	}
	if len(nonKeployMocks) > 0 {
		ys.Logger.Warn("These mocks have not been recorded by Keploy, may not work properly with Keploy.", zap.Strings("non-keploy mocks:", nonKeployMocks))
	}

	return filteredMocks, nil

}

func (ys *Yaml) ReadConfigMocks(testSet string) ([]platform.KindSpecifier, error) {
	var (
		configMocks = make([]platform.KindSpecifier, 0)
	)

	mockName := "mocks"
	if ys.MockName != "" {
		mockName = ys.MockName
	}
	path := ys.MockPath + "/" + testSet

	mockPath, err := util.ValidatePath(path + "/" + mockName + ".yaml")
	if err != nil {
		return nil, err
	}
	if _, err := os.Stat(mockPath); err == nil {

		yamls, err := read(path, mockName)
		if err != nil {
			ys.Logger.Error("failed to read the mocks from config yaml", zap.Error(err), zap.Any("session", filepath.Base(path)))
			return nil, err
		}
		mocks, err := decodeMocks(yamls, ys.Logger)
		if err != nil {
			ys.Logger.Error("failed to decode the config mocks from yaml docs", zap.Error(err), zap.Any("session", filepath.Base(path)))
			return nil, err
		}

		for _, mock := range mocks {
			if mock.Spec.Metadata["type"] == "config" || mock.Kind == "Postgres" || mock.Kind == "Generic" {
				configMocks = append(configMocks, mock)
			}
		}
	}

	return configMocks, nil

}

func (ys *Yaml) update(path, fileName string, docRead platform.KindSpecifier) error {
	doc, _ := docRead.(*NetworkTrafficDoc)

	yamlPath, err := util.ValidatePath(filepath.Join(path, fileName+".yaml"))
	if err != nil {
		return err
	}

	file, err := os.OpenFile(yamlPath, os.O_WRONLY|os.O_TRUNC, os.ModePerm)
	if err != nil {
		ys.Logger.Error("failed to open the yaml file", zap.Error(err), zap.Any("yaml file name", fileName))
		return err
	}

	d, err := yamlLib.Marshal(&doc)
	if err != nil {
		ys.Logger.Error("failed to marshal the updated calls into yaml", zap.Error(err), zap.Any("yaml file name", fileName))
		return err
	}

	_, err = file.Write(d)
	if err != nil {
		ys.Logger.Error("failed to update the yaml document", zap.Error(err), zap.Any("yaml file name", fileName))
		return err
	}
	defer file.Close()

	return nil
}

func (ys *Yaml) UpdateTestCase(tcRead platform.KindSpecifier, path, tcsName string, ctx context.Context) error {
	tc, ok := tcRead.(*models.TestCase)
	if !ok {
		return fmt.Errorf("%s failed to read testcase in UpdateTest", Emoji)
	}

	// encode the testcase into yaml docs
	yamlTc, err := EncodeTestcase(*tc, ys.Logger)
	if err != nil {
		return fmt.Errorf("%s failed to encode the testcase into yamldocs in UpdateTest:%v", Emoji, err)
	}

	yamlTc.Name = tcsName

	// update testcase yaml
	err = ys.update(path, tcsName, yamlTc)
	if err != nil {
		ys.Logger.Error("failed to update testcase yaml file", zap.Error(err))
		return err
	}
	ys.Logger.Info("🔄 Keploy has updated the test case for the user's application.", zap.String("path", path), zap.String("testcase name", tcsName))
	return nil
}

func (ys *Yaml) DeleteTest(mock *models.Mock, ctx context.Context) error {
	return nil
}

var idCounter int64 = -1

func getNextID() int64 {
	return atomic.AddInt64(&idCounter, 1)
}

func (ys *Yaml) ReadTestSessionIndices() ([]string, error) {
	return pkg.ReadSessionIndices(ys.MockPath, ys.Logger)
}<|MERGE_RESOLUTION|>--- conflicted
+++ resolved
@@ -254,29 +254,6 @@
 	return nil
 }
 
-<<<<<<< HEAD
-func (ys *Yaml) ReadTestcase(path string, lastSeenId platform.KindSpecifier, options platform.KindSpecifier) ([]platform.KindSpecifier, error) {
-
-	if path == "" {
-		path = ys.TcsPath
-	}
-
-	testpath, err := util.ValidatePath(path)
-	if err != nil {
-		return nil, err
-	}
-
-	tcs := []*models.TestCase{}
-
-	_, err = os.Stat(testpath)
-	if err != nil {
-		dirNames := strings.Split(testpath, "/")
-		suitName := ""
-		if len(dirNames) > 1 {
-			suitName = dirNames[len(dirNames)-2]
-		}
-		ys.Logger.Debug("no tests are recorded for the session", zap.String("index", suitName))
-=======
 func (ys *Yaml) ReadTestcases(testSet string, lastSeenId platform.KindSpecifier, options platform.KindSpecifier) ([]platform.KindSpecifier, error) {
 	path := ys.MockPath + "/" + testSet + "/tests"
 	tcs := []*models.TestCase{}
@@ -288,30 +265,18 @@
 	_, err = os.Stat(mockPath)
 	if err != nil {
 		ys.Logger.Debug("no tests are recorded for the session", zap.String("index", testSet))
->>>>>>> aaa178f1
 		tcsRead := make([]platform.KindSpecifier, len(tcs))
 		return tcsRead, nil
 	}
-
-<<<<<<< HEAD
-	dir, err := os.OpenFile(testpath, os.O_RDONLY, os.ModePerm)
-	if err != nil {
-		ys.Logger.Error("failed to open the directory containing yaml testcases", zap.Error(err), zap.Any("path", testpath))
-=======
 	dir, err := os.OpenFile(mockPath, os.O_RDONLY, os.ModePerm)
 	if err != nil {
 		ys.Logger.Error("failed to open the directory containing yaml testcases", zap.Error(err), zap.Any("path", mockPath))
->>>>>>> aaa178f1
 		return nil, err
 	}
 
 	files, err := dir.ReadDir(0)
 	if err != nil {
-<<<<<<< HEAD
-		ys.Logger.Error("failed to read the file names of yaml testcases", zap.Error(err), zap.Any("path", testpath))
-=======
 		ys.Logger.Error("failed to read the file names of yaml testcases", zap.Error(err), zap.Any("path", mockPath))
->>>>>>> aaa178f1
 		return nil, err
 	}
 	for _, j := range files {
@@ -320,11 +285,7 @@
 		}
 
 		name := strings.TrimSuffix(j.Name(), filepath.Ext(j.Name()))
-<<<<<<< HEAD
-		yamlTestcase, err := read(testpath, name)
-=======
 		yamlTestcase, err := read(mockPath, name)
->>>>>>> aaa178f1
 		if err != nil {
 			ys.Logger.Error("failed to read the testcase from yaml", zap.Error(err))
 			return nil, err
